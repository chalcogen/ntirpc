--- conflicted
+++ resolved
@@ -225,15 +225,10 @@
 svc_ioq_write(SVCXPRT *xprt, struct xdr_ioq *xioq, struct poolq_head *ifph)
 {
 	struct poolq_entry *have;
-	int rc;
 
 	for (;;) {
-<<<<<<< HEAD
-		rc = 0;
-=======
 		int rc = 0;
 
->>>>>>> 50eadf8d
 		/* do i/o unlocked */
 		if (svc_work_pool.params.thrd_max
 		 && !(xprt->xp_flags & SVC_XPRT_FLAG_DESTROYED)) {
