--- conflicted
+++ resolved
@@ -63,11 +63,7 @@
 #include <assert.h>
 
 #include "rpc_com.h"
-<<<<<<< HEAD
-#include "rpc_dplx_internal.h"
-=======
 #include "strl.h"
->>>>>>> 50eadf8d
 
 void
 thr_keyfree(void *k)
