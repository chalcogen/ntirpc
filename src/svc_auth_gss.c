--- conflicted
+++ resolved
@@ -395,10 +395,6 @@
 	struct rpc_gss_init_res gr;
 	int call_stat, offset;
 	OM_uint32 min_stat;
-<<<<<<< HEAD
-	bool gd_hashed = false;
-=======
->>>>>>> 50eadf8d
 	enum auth_stat rc = AUTH_OK;
 
 	/* Initialize reply. */
@@ -406,12 +402,7 @@
 
 	/* Unserialize client credentials. */
 	if (req->rq_msg.cb_cred.oa_length <= 0) {
-<<<<<<< HEAD
-		rc = AUTH_BADCRED;
-		goto out;
-=======
 		return AUTH_BADCRED;
->>>>>>> 50eadf8d
 	}
 
 	gc = (struct rpc_gss_cred *)req->rq_msg.rq_cred_body;
@@ -465,10 +456,6 @@
 			rc = RPCSEC_GSS_CREDPROBLEM;
 			goto cred_free;
 		}
-<<<<<<< HEAD
-		gd_hashed = true;
-=======
->>>>>>> 50eadf8d
 		if (gc->gc_svc != gd->sec.svc)
 			gd->sec.svc = gc->gc_svc;
 	}
@@ -506,12 +493,7 @@
 			offset = 0;
 		} else if (offset >= gd->win || (gd->seqmask & (1 << offset))) {
 			*no_dispatch = true;
-<<<<<<< HEAD
-			mutex_unlock(&gd->lock);
-			goto cred_free;
-=======
-			goto gd_free;
->>>>>>> 50eadf8d
+			goto gd_free;
 		}
 		gd->seqmask |= (1 << offset);	/* XXX harmless */
 
@@ -672,15 +654,6 @@
 	}
 gd_free:
 	mutex_unlock(&gd->lock);
-<<<<<<< HEAD
-	if (gd_hashed && (gc->gc_proc != RPCSEC_GSS_DATA)) {
-		unref_svc_rpc_gss_data(gd);
-		gd_hashed = false;
-	}
-cred_free:
-	xdr_free((xdrproc_t) xdr_rpc_gss_cred, gc);	
-out:
-=======
 
 	if (rc != AUTH_OK) {
 		/* On success, the ref gets returned to the caller */
@@ -690,7 +663,6 @@
 cred_free:
 	xdr_free((xdrproc_t) xdr_rpc_gss_cred, gc);	
 
->>>>>>> 50eadf8d
 	return rc;
 }
 
