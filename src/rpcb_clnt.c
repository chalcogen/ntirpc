/*
 * Copyright (c) 2010, Oracle America, Inc.
 * Copyright (c) 2012-2018 Red Hat, Inc. and/or its affiliates.
 * All rights reserved.
 *
 * Redistribution and use in source and binary forms, with or without
 * modification, are permitted provided that the following conditions are met:
 * - Redistributions of source code must retain the above copyright notice,
 *   this list of conditions and the following disclaimer.
 * - Redistributions in binary form must reproduce the above copyright notice,
 *   this list of conditions and the following disclaimer in the documentation
 *   and/or other materials provided with the distribution.
 * - Neither the name of the "Oracle America, Inc." nor the names of its
 *   contributors may be used to endorse or promote products derived
 *   from this software without specific prior written permission.
 *
 * THIS SOFTWARE IS PROVIDED BY THE COPYRIGHT HOLDERS AND CONTRIBUTORS "AS IS"
 * AND ANY EXPRESS OR IMPLIED WARRANTIES, INCLUDING, BUT NOT LIMITED TO, THE
 * IMPLIED WARRANTIES OF MERCHANTABILITY AND FITNESS FOR A PARTICULAR PURPOSE
 * ARE DISCLAIMED. IN NO EVENT SHALL THE COPYRIGHT HOLDER OR CONTRIBUTORS BE
 * LIABLE FOR ANY DIRECT, INDIRECT, INCIDENTAL, SPECIAL, EXEMPLARY, OR
 * CONSEQUENTIAL DAMAGES (INCLUDING, BUT NOT LIMITED TO, PROCUREMENT OF
 * SUBSTITUTE GOODS OR SERVICES; LOSS OF USE, DATA, OR PROFITS; OR BUSINESS
 * INTERRUPTION) HOWEVER CAUSED AND ON ANY THEORY OF LIABILITY, WHETHER IN
 * CONTRACT, STRICT LIABILITY, OR TORT (INCLUDING NEGLIGENCE OR OTHERWISE)
 * ARISING IN ANY WAY OUT OF THE USE OF THIS SOFTWARE, EVEN IF ADVISED OF THE
 * POSSIBILITY OF SUCH DAMAGE.
 */

/*
 * rpcb_clnt.c
 * interface to rpcbind rpc service.
 */
#include "config.h"
#include <pthread.h>
#include <reentrant.h>
#include <sys/stat.h>
#include <sys/types.h>
#include <sys/socket.h>
#include <sys/un.h>
#include <sys/utsname.h>
#include <rpc/rpc.h>
#include <rpc/xdr_inline.h>
#include <rpc/rpcb_prot.h>
#include <rpc/nettype.h>
#include <netconfig.h>
#ifdef PORTMAP
#include <netinet/in.h>		/* FOR IPPROTO_TCP/UDP definitions */
#include <rpc/pmap_prot.h>
#endif				/* PORTMAP */
#include <stdio.h>
#include <errno.h>
#include <stdlib.h>
#include <string.h>
#include <unistd.h>
#include <netdb.h>
#include <syslog.h>
#include <assert.h>

#include "rpc_com.h"
<<<<<<< HEAD
#include "rpc_dplx_internal.h"
=======
#include "strl.h"
>>>>>>> 50eadf8d

/* retry timeout default to the moon and back */
static struct timespec to = { 3, 0 };

extern bool xdr_wrapstring(XDR *, char **);

static const char nullstring[] = "\000";

#define RPCB_OWNER_STRING "libntirpc"

#define CACHESIZE 6

struct address_cache {
	char *ac_host;
	char *ac_netid;
	char *ac_uaddr;
	struct netbuf *ac_taddr;
	struct address_cache *ac_next;
};

static struct address_cache *front;
static int cachesize;

#define CLCR_GET_RPCB_TIMEOUT 1
#define CLCR_SET_RPCB_TIMEOUT 2

extern int __rpc_lowvers;

static struct address_cache *check_cache(const char *, const char *);
static void delete_cache(struct netbuf *);
static void add_cache(const char *, const char *, struct netbuf *, char *);
static CLIENT *getclnthandle(const char *, const struct netconfig *, char **);
static CLIENT *local_rpcb(const char *);
#ifdef NOTUSED
static struct netbuf *got_entry(rpcb_entry_list_ptr, const struct netconfig *);
#endif

/*
 * This routine adjusts the timeout used for calls to the remote rpcbind.
 * Also, this routine can be used to set the use of portmapper version 2
 * only when doing rpc_broadcasts
 * These are private routines that may not be provided in future releases.
 */
bool __rpc_control(int request, void *info)
{
	switch (request) {
	case CLCR_GET_RPCB_TIMEOUT:
		*(struct timespec *)info = to;
		break;
	case CLCR_SET_RPCB_TIMEOUT:
		to = *(struct timespec *)info;
		break;
	case CLCR_SET_LOWVERS:
		__rpc_lowvers = *(int *)info;
		break;
	case CLCR_GET_LOWVERS:
		*(int *)info = __rpc_lowvers;
		break;
	default:
		return (false);
	}
	return (true);
}

/*
 * It might seem that a reader/writer lock would be more reasonable here.
 * However because getclnthandle(), the only user of the cache functions,
 * may do a delete_cache() operation if a check_cache() fails to return an
 * address useful to clnt_tli_ncreate(), we may as well use a mutex.
 */
/*
 * As it turns out, if the cache lock is *not* a reader/writer lock, we will
 * block all clnt_ncreate's if we are trying to connect to a host that's down,
 * since the lock will be held all during that time.
 */
extern rwlock_t rpcbaddr_cache_lock;

/*
 * The routines check_cache(), add_cache(), delete_cache() manage the
 * cache of rpcbind addresses for (host, netid).
 */

static struct address_cache *
check_cache(const char *host, const char *netid)
{
	struct address_cache *cptr;

	/* READ LOCK HELD ON ENTRY: rpcbaddr_cache_lock */
	for (cptr = front; cptr != NULL; cptr = cptr->ac_next) {
		if (!strcmp(cptr->ac_host, host)
		    && !strcmp(cptr->ac_netid, netid)) {
#ifdef ND_DEBUG
			fprintf(stderr, "Found cache entry for %s: %s\n", host,
				netid);
#endif
			return (cptr);
		}
	}
	return ((struct address_cache *)NULL);
}

static void
delete_cache(struct netbuf *addr)
{
	struct address_cache *cptr, *prevptr = NULL;

	/* WRITE LOCK HELD ON ENTRY: rpcbaddr_cache_lock */
	for (cptr = front; cptr != NULL; cptr = cptr->ac_next) {
		if (!memcmp(cptr->ac_taddr->buf, addr->buf, addr->len)) {
			mem_free(cptr->ac_host, 0);	/* XXX */
			mem_free(cptr->ac_netid, 0);
			mem_free(cptr->ac_taddr->buf, cptr->ac_taddr->len);
			mem_free(cptr->ac_taddr, sizeof(struct netbuf));
			if (cptr->ac_uaddr)
				mem_free(cptr->ac_uaddr, 0);
			if (prevptr)
				prevptr->ac_next = cptr->ac_next;
			else
				front = cptr->ac_next;
			mem_free(cptr, sizeof(struct address_cache));
			cachesize--;
			break;
		}
		prevptr = cptr;
	}
}

static void
add_cache(const char *host, const char *netid, struct netbuf *taddr,
	  char *uaddr)
{
	struct address_cache *ad_cache, *cptr, *prevptr;

	if (!host) {
		__warnx(TIRPC_DEBUG_FLAG_ERROR, "%s: missing host", __func__);
		return;
	}
	ad_cache = (struct address_cache *)mem_zalloc(sizeof(*ad_cache));

	ad_cache->ac_host = mem_strdup(host);
	ad_cache->ac_netid = mem_strdup(netid);
	ad_cache->ac_uaddr = uaddr ? mem_strdup(uaddr) : NULL;
	ad_cache->ac_taddr = (struct netbuf *)mem_zalloc(sizeof(struct netbuf));
	ad_cache->ac_taddr->len = ad_cache->ac_taddr->maxlen = taddr->len;
	ad_cache->ac_taddr->buf = (char *)mem_zalloc(taddr->len);
	memcpy(ad_cache->ac_taddr->buf, taddr->buf, taddr->len);
#ifdef ND_DEBUG
	fprintf(stderr, "Added to cache: %s : %s\n", host, netid);
#endif

	/* VARIABLES PROTECTED BY rpcbaddr_cache_lock:  cptr */
	rwlock_wrlock(&rpcbaddr_cache_lock);
	if (cachesize < CACHESIZE) {
		ad_cache->ac_next = front;
		front = ad_cache;
		cachesize++;
	} else {
		/* Free the last entry */
		cptr = front;
		prevptr = NULL;
		while (cptr->ac_next) {
			prevptr = cptr;
			cptr = cptr->ac_next;
		}

#ifdef ND_DEBUG
		fprintf(stderr, "Deleted from cache: %s : %s\n", cptr->ac_host,
			cptr->ac_netid);
#endif
		mem_free(cptr->ac_host, 0);	/* XXX */
		mem_free(cptr->ac_netid, 0);
		mem_free(cptr->ac_taddr->buf, cptr->ac_taddr->len);
		mem_free(cptr->ac_taddr, sizeof(struct netbuf));
		if (cptr->ac_uaddr)
			mem_free(cptr->ac_uaddr, 0);

		if (prevptr) {
			prevptr->ac_next = NULL;
			ad_cache->ac_next = front;
			front = ad_cache;
		} else {
			front = ad_cache;
			ad_cache->ac_next = NULL;
		}
		mem_free(cptr, sizeof(struct address_cache));
	}
	rwlock_unlock(&rpcbaddr_cache_lock);
	return;
}

/*
 * This routine will return a client handle that is connected to the
 * rpcbind. If targaddr is non-NULL, the "universal address" of the
 * host will be stored in *targaddr; the caller is responsible for
 * freeing this string.
 * On error, a CLIENT with cl_error.re_status set
 */
static CLIENT *getclnthandle(const char *host, const struct netconfig *nconf,
			     char **targaddr)
{
	CLIENT *client;
	struct netbuf *addr, taddr;
	struct netbuf addr_to_delete;
	struct __rpc_sockinfo si;
	struct addrinfo hints, *res, *tres;
	struct address_cache *ad_cache;
	char *tmpaddr;
	char *t;

	memset(&addr_to_delete, '\0', sizeof(addr_to_delete));

/* VARIABLES PROTECTED BY rpcbaddr_cache_lock:  ad_cache */

	/* Get the address of the rpcbind.  Check cache first */
	client = NULL;
	if (targaddr)
		*targaddr = NULL;
	addr_to_delete.len = 0;
	rwlock_rdlock(&rpcbaddr_cache_lock);
	ad_cache = NULL;
	if (host != NULL)
		ad_cache = check_cache(host, nconf->nc_netid);
	if (ad_cache != NULL) {
		addr = ad_cache->ac_taddr;
		client =
		    clnt_tli_ncreate(RPC_ANYFD, nconf, addr,
				     (rpcprog_t) RPCBPROG,
				     (rpcvers_t) RPCBVERS4, 0, 0);
		if (CLNT_SUCCESS(client)) {
			if (targaddr)
				*targaddr = mem_strdup(ad_cache->ac_uaddr);
			rwlock_unlock(&rpcbaddr_cache_lock);
			return (client);
		}

		t = rpc_sperror(&client->cl_error, __func__);
		__warnx(TIRPC_DEBUG_FLAG_CLNT_RPCB, "%s", t);
		mem_free(t, RPC_SPERROR_BUFLEN);

		addr_to_delete.len = addr->len;
		addr_to_delete.buf = (char *)mem_zalloc(addr->len);
		memcpy(addr_to_delete.buf, addr->buf, addr->len);
	}
	rwlock_unlock(&rpcbaddr_cache_lock);
	if (addr_to_delete.len != 0) {
		/*
		 * Assume this may be due to cache data being
		 *  outdated
		 */
		rwlock_wrlock(&rpcbaddr_cache_lock);
		delete_cache(&addr_to_delete);
		rwlock_unlock(&rpcbaddr_cache_lock);
		mem_free(addr_to_delete.buf, addr_to_delete.len);
	}
	if (!__rpc_nconf2sockinfo(nconf, &si)) {
		if (client != NULL) {
			/* if client!=NULL then there should
			 * have been a failure
			 */
			assert(CLNT_FAILURE(client));
			/* destroy the failed client */
			CLNT_DESTROY(client);
		}

		__warnx(TIRPC_DEBUG_FLAG_WARN, "%s: %s",
			__func__, clnt_sperrno(RPC_UNKNOWNPROTO));
		client = clnt_raw_ncreate(1, 1);
		client->cl_error.re_status = RPC_UNKNOWNPROTO;
		goto out_err;
	}

	memset(&hints, 0, sizeof(hints));
	hints.ai_family = si.si_af;
	hints.ai_socktype = si.si_socktype;
	hints.ai_protocol = si.si_proto;

	__warnx(TIRPC_DEBUG_FLAG_CLNT_RPCB,
		"%s: trying netid %s family %d proto %d socktype %d",
		__func__, nconf->nc_netid, si.si_af, si.si_proto,
		si.si_socktype);

	if (strcmp(nconf->nc_protofmly, NC_LOOPBACK) == 0) {
		client = local_rpcb(__func__);
		if (CLNT_SUCCESS(client)) {
			struct sockaddr_un sun;

			if (targaddr) {
				*targaddr = mem_zalloc(sizeof(sun.sun_path));
				strlcpy(*targaddr, _PATH_RPCBINDSOCK,
					sizeof(sun.sun_path));
			}
			return (client);
		}
		goto out_err;
	} else {
		if (getaddrinfo(host, "sunrpc", &hints, &res) != 0) {
			if (client != NULL) {
				/* if client!=NULL then there should
				 * have been a failure
				 */
				assert(CLNT_FAILURE(client));
				/* destroy the failed client */
				CLNT_DESTROY(client);
			}

			__warnx(TIRPC_DEBUG_FLAG_WARN, "%s: %s",
				__func__, clnt_sperrno(RPC_UNKNOWNHOST));
			client = clnt_raw_ncreate(1, 1);
			client->cl_error.re_status = RPC_UNKNOWNHOST;
			goto out_err;
		}
	}

	for (tres = res; tres != NULL; tres = tres->ai_next) {
		taddr.buf = tres->ai_addr;
		taddr.len = taddr.maxlen = tres->ai_addrlen;

#ifdef ND_DEBUG
		{
			char *ua;

			ua = taddr2uaddr(nconf, &taddr);
			fprintf(stderr, "Got it [%s]\n", ua);
			mem_free(ua, 0);	/* XXX */
		}
#endif

#ifdef ND_DEBUG
		{
			int i;

			fprintf(stderr, "\tnetbuf len = %d, maxlen = %d\n",
				taddr.len, taddr.maxlen);
			fprintf(stderr, "\tAddress is ");
			for (i = 0; i < taddr.len; i++)
				fprintf(stderr, "%u.",
					((char *)(taddr.buf))[i]);
			fprintf(stderr, "\n");
		}
#endif
		client =
		    clnt_tli_ncreate(RPC_ANYFD, nconf, &taddr,
				     (rpcprog_t) RPCBPROG,
				     (rpcvers_t) RPCBVERS4, 0, 0);
		if (CLNT_SUCCESS(client)) {
			tmpaddr = targaddr ? taddr2uaddr(nconf, &taddr) : NULL;
			add_cache(host, nconf->nc_netid, &taddr, tmpaddr);
			if (targaddr)
				*targaddr = tmpaddr;
			break;
		}

		t = rpc_sperror(&client->cl_error, __func__);
		__warnx(TIRPC_DEBUG_FLAG_CLNT_RPCB, "%s", t);
		mem_free(t, RPC_SPERROR_BUFLEN);
	}
	if (res)
		freeaddrinfo(res);
 out_err:
	if (CLNT_FAILURE(client) && targaddr)
		mem_free(*targaddr, 0);
	return (client);
}

/*
 * Set a mapping between program, version and address.
 * Calls the rpcbind service to do the mapping.
 */
bool
rpcb_set(rpcprog_t program, rpcvers_t version, const struct netconfig *nconf,
	 /* Network structure of transport */
	 const struct netbuf *address /* Services netconfig address */)
{
	CLIENT *client;
	struct clnt_req *cc;
	RPCB parms;
	char uidbuf[32];
	enum clnt_stat stat;
	bool_t rslt = false;	/* yes, bool_t */

	/* parameter checking */
	if (nconf == NULL) {
		__warnx(TIRPC_DEBUG_FLAG_ERROR, "%s: %s",
			__func__, clnt_sperrno(RPC_UNKNOWNPROTO));
		return (false);
	}
	if (address == NULL) {
		__warnx(TIRPC_DEBUG_FLAG_ERROR, "%s: %s",
			__func__, clnt_sperrno(RPC_UNKNOWNADDR));
		return (false);
	}
	client = local_rpcb(__func__);
	if (CLNT_FAILURE(client)) {
		CLNT_DESTROY(client);
		return (false);
	}

	/* convert to universal */
	/*LINTED const castaway */
	parms.r_addr =
	    taddr2uaddr((struct netconfig *)nconf, (struct netbuf *)address);
	if (!parms.r_addr) {
		CLNT_DESTROY(client);
		__warnx(TIRPC_DEBUG_FLAG_WARN, "%s: %s",
			__func__, clnt_sperrno(RPC_N2AXLATEFAILURE));
		return (false);	/* no universal address */
	}
	parms.r_prog = program;
	parms.r_vers = version;
	parms.r_netid = nconf->nc_netid;
	/*
	 * Though uid is not being used directly, we still send it for
	 * completeness.  For non-unix platforms, perhaps some other
	 * string or an empty string can be sent.
	 */
	(void)snprintf(uidbuf, sizeof(uidbuf), "%d", geteuid());
	parms.r_owner = uidbuf;

	cc = mem_alloc(sizeof(*cc));
	clnt_req_fill(cc, client, authnone_ncreate(), RPCBPROC_SET,
		      (xdrproc_t) xdr_rpcb, &parms,
		      (xdrproc_t) xdr_bool, &rslt);
	stat = clnt_req_setup(cc, to);
	if (stat == RPC_SUCCESS) {
		stat = CLNT_CALL_WAIT(cc);
	}
	if (stat != RPC_SUCCESS) {
		char *t = rpc_sperror(&cc->cc_error, __func__);

		__warnx(TIRPC_DEBUG_FLAG_ERROR, "%s", t);
		mem_free(t, RPC_SPERROR_BUFLEN);
	}

	clnt_req_release(cc);
	CLNT_DESTROY(client);
	mem_free(parms.r_addr, 0);
	return (rslt);
}

/*
 * Remove the mapping between program, version and netbuf address.
 * Calls the rpcbind service to do the un-mapping.
 * If netbuf is NULL, unset for all the transports, otherwise unset
 * only for the given transport.
 */
bool
rpcb_unset(rpcprog_t program, rpcvers_t version,
	   const struct netconfig *nconf)
{
	CLIENT *client;
	struct clnt_req *cc;
	RPCB parms;
	char uidbuf[32];
	enum clnt_stat stat;
	bool_t rslt = false;	/* yes, bool_t */

	client = local_rpcb(__func__);
	if (CLNT_FAILURE(client)) {
		CLNT_DESTROY(client);
		return (false);
	}

	parms.r_prog = program;
	parms.r_vers = version;
	if (nconf)
		parms.r_netid = nconf->nc_netid;
	else {
		/*LINTED const castaway */
		parms.r_netid = (char *)&nullstring[0];	/* unsets  all */
	}
	/*LINTED const castaway */
	parms.r_addr = (char *)&nullstring[0];
	(void)snprintf(uidbuf, sizeof(uidbuf), "%d", geteuid());
	parms.r_owner = uidbuf;

	cc = mem_alloc(sizeof(*cc));
	clnt_req_fill(cc, client, authnone_ncreate(), RPCBPROC_UNSET,
		      (xdrproc_t) xdr_rpcb, &parms,
		      (xdrproc_t) xdr_bool, &rslt);
	stat = clnt_req_setup(cc, to);
	if (stat == RPC_SUCCESS) {
		stat = CLNT_CALL_WAIT(cc);
	}
	if (stat != RPC_SUCCESS) {
		char *t = rpc_sperror(&cc->cc_error, __func__);

		__warnx(TIRPC_DEBUG_FLAG_ERROR, "%s", t);
		mem_free(t, RPC_SPERROR_BUFLEN);
	}

	clnt_req_release(cc);
	CLNT_DESTROY(client);
	return (rslt);
}

#ifdef NOTUSED
/*
 * From the merged list, find the appropriate entry
 */
static struct netbuf *
got_entry(rpcb_entry_list_ptr relp,
	  const struct netconfig *nconf)
{
	struct netbuf *na = NULL;
	rpcb_entry_list_ptr sp;
	rpcb_entry *rmap;

	for (sp = relp; sp != NULL; sp = sp->rpcb_entry_next) {
		rmap = &sp->rpcb_entry_map;
		if ((strcmp(nconf->nc_proto, rmap->r_nc_proto) == 0)
		    && (strcmp(nconf->nc_protofmly, rmap->r_nc_protofmly) == 0)
		    && (nconf->nc_semantics == rmap->r_nc_semantics)
		    && (rmap->r_maddr != NULL) && (rmap->r_maddr[0] != 0)) {
			na = uaddr2taddr(nconf, rmap->r_maddr);
			if (!na)
				__warnx(TIRPC_DEBUG_FLAG_WARN, "%s: %s",
					__func__,
					clnt_sperrno(RPC_N2AXLATEFAILURE));
			break;
		}
	}
	return (na);
}
#endif

/*
 * Quick check to see if rpcbind is up.  Tries to connect over
 * local transport.
 */
bool
__rpcbind_is_up(void)
{
	struct netconfig *nconf;
	struct sockaddr_un sun;
	void *localhandle;
	int sock;

	nconf = NULL;
	localhandle = setnetconfig();
	if (localhandle == NULL)
		return (false);

	while ((nconf = getnetconfig(localhandle)) != NULL) {
		if (nconf->nc_protofmly != NULL
		    && strcmp(nconf->nc_protofmly, NC_LOOPBACK) == 0)
			break;
	}
	endnetconfig(localhandle);
	if (nconf == NULL)
		return (false);

	memset(&sun, 0, sizeof(sun));
	sock = socket(AF_LOCAL, SOCK_STREAM, 0);
	if (sock < 0)
		return (false);
	sun.sun_family = AF_LOCAL;
	strlcpy(sun.sun_path, _PATH_RPCBINDSOCK, sizeof(sun.sun_path));

	if (connect(sock, (struct sockaddr *)&sun, sizeof(sun)) < 0) {
		close(sock);
		return (false);
	}

	close(sock);
	return (true);
}

/*
 * An internal function which optimizes rpcb_getaddr function.  It also
 * returns the client handle that it uses to contact the remote rpcbind.
 *
 * The algorithm used: If the transports is TCP or UDP, it first tries
 * version 2 (portmap), 4 and then 3 (svr4).  This order should be
 * changed in the next OS release to 4, 2 and 3.  We are assuming that by
 * that time, version 4 would be available on many machines on the network.
 * With this algorithm, we get performance as well as a plan for
 * obsoleting version 2.
 *
 * For all other transports, the algorithm remains as 4 and then 3.
 *
 * XXX: Due to some problems with t_connect(), we do not reuse the same client
 * handle for COTS cases and hence in these cases we do not return the
 * client handle.  This code will change if t_connect() ever
 * starts working properly.  Also look under clnt_vc.c.
 */
struct netbuf *
__rpcb_findaddr_timed(rpcprog_t program, rpcvers_t version,
		      const struct netconfig *nconf,
		      const char *host, CLIENT **clpp,
		      struct timeval *tp)
{
	char *ua = NULL;
	struct netbuf *address = NULL;
	CLIENT *client = NULL;
	struct clnt_req *cc;
	char *t;
	AUTH *auth;
	RPCB parms;
	struct netbuf servaddr;
	struct timespec tv;
	rpcvers_t vers;
	rpcvers_t start_vers = RPCBVERS4;
	enum clnt_stat clnt_st;

	parms.r_addr = NULL;

	/* parameter checking */
	if (nconf == NULL) {
		__warnx(TIRPC_DEBUG_FLAG_ERROR, "%s: %s",
			__func__, clnt_sperrno(RPC_UNKNOWNPROTO));
		client = clnt_raw_ncreate(program, version);
		client->cl_error.re_status = RPC_UNKNOWNPROTO;
		goto done;
	}

	/* authnone handle */
	auth = authnone_ncreate();	/* idempotent */

	/*
	 * Use default total timeout if no timeout is specified.
	 */
	if (tp == NULL)
		tv = to;
	else {
		tv.tv_sec = tp->tv_sec;
		tv.tv_nsec = tp->tv_usec * 1000;
	}

#ifdef PORTMAP
	/* Try version 2 for TCP or UDP */
	if (strcmp(nconf->nc_protofmly, NC_INET) == 0) {
		struct netbuf remote;
		struct pmap pmapparms;
		rpcvers_t pmapvers = 2;
		uint16_t port = 0;

		if (strcmp(nconf->nc_proto, NC_TCP) == 0) {
			client = getclnthandle(host, nconf, &parms.r_addr);
		} else if (strcmp(nconf->nc_proto, NC_UDP) == 0)
			client = getclnthandle(host, nconf, &parms.r_addr);
		else
			goto try_rpcbind;
		if (CLNT_FAILURE(client))
			goto error;

		CLNT_CONTROL(client, CLSET_VERS, (char *)&pmapvers);

		pmapparms.pm_prog = program;
		pmapparms.pm_vers = version;
		pmapparms.pm_prot =
		    strcmp(nconf->nc_proto, NC_TCP) ? IPPROTO_UDP : IPPROTO_TCP;
		pmapparms.pm_port = 0;	/* not needed */

		cc = mem_alloc(sizeof(*cc));
		clnt_req_fill(cc, client, auth, PMAPPROC_GETPORT,
			      (xdrproc_t) xdr_pmap, &pmapparms,
			      (xdrproc_t) xdr_uint16_t, &port);
		clnt_st = clnt_req_setup(cc, tv);
		if (clnt_st == RPC_SUCCESS) {
			clnt_st = CLNT_CALL_WAIT(cc);
		}
		if (clnt_st != RPC_SUCCESS) {
			if ((clnt_st == RPC_PROGVERSMISMATCH)
			    || (clnt_st == RPC_PROGUNAVAIL)) {
				clnt_req_release(cc);
				goto try_rpcbind;
			}
			client->cl_error = cc->cc_error;
			clnt_req_release(cc);
			goto error;
		}
		clnt_req_release(cc);

		if (port == 0) {
			address = NULL;
			client->cl_error.re_status = RPC_PROGNOTREGISTERED;
			goto error;
		}
		port = htons(port);
		CLNT_CONTROL(client, CLGET_SVC_ADDR, (char *)&remote);

		address = (struct netbuf *)mem_zalloc(sizeof(struct netbuf));
		address->buf = (char *)mem_alloc(remote.len);

		memcpy(address->buf, remote.buf, remote.len);
		memcpy(&((char *)address->buf)[sizeof(uint16_t)],
		       (char *)(void *)&port, sizeof(uint16_t));
		address->len = address->maxlen = remote.len;
		goto done;
	}

 try_rpcbind:
#endif				/* PORTMAP */

	parms.r_prog = program;
	parms.r_vers = version;
	parms.r_netid = nconf->nc_netid;

	/*
	 * rpcbind ignores the r_owner field in GETADDR requests, but we
	 * need to give xdr_rpcb something to gnaw on. Might as well make
	 * it something human readable for when we see these in captures.
	 */
	parms.r_owner = RPCB_OWNER_STRING;

	/* Now the same transport is to be used to get the address */
	if (client && ((nconf->nc_semantics == NC_TPI_COTS_ORD)
		       || (nconf->nc_semantics == NC_TPI_COTS))) {
		/* A CLTS type of client - destroy it */
		CLNT_DESTROY(client);
		client = NULL;
		mem_free(parms.r_addr, 0);
		parms.r_addr = NULL;
	}

	if (client == NULL) {
		client = getclnthandle(host, nconf, &parms.r_addr);
		if (CLNT_FAILURE(client))
			goto error;
	}
	if (parms.r_addr == NULL) {
		/*LINTED const castaway */
		parms.r_addr = (char *)&nullstring[0];
	}

	cc = mem_alloc(sizeof(*cc));
	clnt_req_fill(cc, client, auth, RPCBPROC_GETADDR,
		      (xdrproc_t) xdr_rpcb, &parms,
		      (xdrproc_t) xdr_wrapstring, &ua);
	/* First try from start_vers(4) and then version 3 (RPCBVERS) */

	for (vers = start_vers; vers >= RPCBVERS; vers--) {
		/* Set the version */
		CLNT_CONTROL(client, CLSET_VERS, (char *)(void *)&vers);

		clnt_st = clnt_req_setup(cc, tv);
		if (clnt_st == RPC_SUCCESS) {
			clnt_st = CLNT_CALL_WAIT(cc);
		}
		if (clnt_st == RPC_SUCCESS) {
			clnt_req_release(cc);
			if ((ua == NULL) || (ua[0] == 0)) {
				/* address unknown */
				client->cl_error.re_status =
							RPC_PROGNOTREGISTERED;
				goto error;
			}
			address = uaddr2taddr(nconf, ua);
			if (!address) {
				/* We don't know about your universal address */
				__warnx(TIRPC_DEBUG_FLAG_WARN, "%s: %s",
					__func__,
					clnt_sperrno(RPC_N2AXLATEFAILURE));
				client->cl_error.re_status =
							RPC_N2AXLATEFAILURE;
				goto done;
			}
			CLNT_CONTROL(client, CLGET_SVC_ADDR,
				     (char *)(void *)&servaddr);
			__rpc_fixup_addr(address, &servaddr);
			goto done;
		} else if (clnt_st == RPC_PROGVERSMISMATCH) {
			if (cc->cc_error.re_vers.low > RPCBVERS4) {
				client->cl_error = cc->cc_error;
				clnt_req_release(cc);
				goto error; /* a new version, can't handle */
			}
		} else if (clnt_st != RPC_PROGUNAVAIL) {
			/* Cant handle this error */
			client->cl_error = cc->cc_error;
			clnt_req_release(cc);
			goto error;
		}
		clnt_req_reset(cc);
	}

	if ((address == NULL) || (address->len == 0)) {
		client->cl_error.re_status = RPC_PROGNOTREGISTERED;
	}
	clnt_req_release(cc);

 error:
	t = rpc_sperror(&client->cl_error, __func__);

	__warnx(TIRPC_DEBUG_FLAG_CLNT_RPCB, "%s", t);
	mem_free(t, RPC_SPERROR_BUFLEN);

 done:
	if (ua)
		xdr_free((xdrproc_t) xdr_wrapstring, (char *)(void *)&ua);
	if (clpp)
		*clpp = client;
	else
		CLNT_DESTROY(client);

	if (parms.r_addr != NULL && parms.r_addr != nullstring)
		mem_free(parms.r_addr, 0);
	return (address);
}

/*
 * Helper routine to find mapped address (for NLM).
 */
extern struct netbuf *
rpcb_find_mapped_addr(char *nettype, rpcprog_t prog,
		      rpcvers_t vers, char *local_addr)
{
	struct netbuf *nbuf;
	void *handle = __rpc_setconf(nettype);
	struct netconfig *nconf = __rpc_getconf(handle);
	nbuf = __rpcb_findaddr_timed(prog, vers, nconf, local_addr, NULL, NULL);
	__rpc_endconf(handle);
	return (nbuf);
}

/*
 * Find the mapped address for program, version.
 * Calls the rpcbind service remotely to do the lookup.
 * Uses the transport specified in nconf.
 * Returns false (0) if no map exists, else returns 1.
 *
 * Assuming that the address is all properly allocated
 */
bool
rpcb_getaddr(rpcprog_t program, rpcvers_t version,
	     const struct netconfig *nconf, struct netbuf *address,
	     const char *host)
{
	struct netbuf *na;

	na = __rpcb_findaddr_timed(
		program, version, (struct netconfig *)nconf,
		(char *)host, (CLIENT **) NULL,
		(struct timeval *)NULL);
	if (!na)
		return (false);

	if (na->len > address->maxlen) {
		/* Too long address */
		mem_free(na->buf, 0);
		mem_free(na, 0);
		__warnx(TIRPC_DEBUG_FLAG_CLNT_RPCB,
			"%s: address too long (%u > %u)",
			__func__, na->len, address->maxlen);
		return (false);
	}
	memcpy(address->buf, na->buf, (size_t) na->len);
	address->len = na->len;
	mem_free(na->buf, 0);
	mem_free(na, 0);
	return (true);
}

/*
 * Get a copy of the current maps.
 * Calls the rpcbind service remotely to get the maps.
 *
 * It returns only a list of the services
 * It returns NULL on failure.
 */
rpcblist *
rpcb_getmaps(const struct netconfig *nconf, const char *host)
{
	rpcblist_ptr head = NULL;
	CLIENT *client;
	struct clnt_req *cc;
	char *t;
	enum clnt_stat clnt_st;
	rpcvers_t vers = 0;

	client = getclnthandle(host, nconf, NULL);
	if (CLNT_FAILURE(client)) {
		CLNT_DESTROY(client);
		return (head);
	}

	cc = mem_alloc(sizeof(*cc));
	clnt_req_fill(cc, client, authnone_ncreate(), RPCBPROC_DUMP,
		      (xdrproc_t) xdr_void, NULL,
		      (xdrproc_t) xdr_rpcblist_ptr, &head);
	clnt_st = clnt_req_setup(cc, to);
	if (clnt_st != RPC_SUCCESS)
		goto error;

	clnt_st = CLNT_CALL_WAIT(cc);
	if (clnt_st == RPC_SUCCESS)
		goto done;

	if ((clnt_st != RPC_PROGVERSMISMATCH) && (clnt_st != RPC_PROGUNAVAIL)) {
		goto error;
	}

	/* fall back to earlier version */
	CLNT_CONTROL(client, CLGET_VERS, (char *)(void *)&vers);
	if (vers == RPCBVERS4) {
		vers = RPCBVERS;
		CLNT_CONTROL(client, CLSET_VERS, (char *)(void *)&vers);

		clnt_req_reset(cc);
		clnt_st = clnt_req_setup(cc, to);
		if (clnt_st != RPC_SUCCESS)
			goto error;

		clnt_st = CLNT_CALL_WAIT(cc);
		if (clnt_st == RPC_SUCCESS)
			goto done;
	}

 error:
	t = rpc_sperror(&cc->cc_error, __func__);
	__warnx(TIRPC_DEBUG_FLAG_ERROR, "%s", t);
	mem_free(t, RPC_SPERROR_BUFLEN);

 done:
	clnt_req_release(cc);
	CLNT_DESTROY(client);
	return (head);
}

/*
 * rpcbinder remote-call-service interface.
 * This routine is used to call the rpcbind remote call service
 * which will look up a service program in the address maps, and then
 * remotely call that routine with the given parameters. This allows
 * programs to do a lookup and call in one step.
 */
enum clnt_stat
rpcb_rmtcall(const struct netconfig *nconf, /* Netconfig structure */
	     const char *host, /* Remote host name */
	     const rpcprog_t prog, const rpcvers_t vers,
	     const rpcproc_t proc,/* Remote proc identifiers */
	     const xdrproc_t xdrargs, void *argsp,
	     const xdrproc_t xdrres, void *resp, /* Argument and Result */
	     const struct timeval tout,	/* Timeout value for this call */
	     const struct netbuf *addr_ptr
	     /* Preallocated netbuf address */)
{
	CLIENT *client;
	struct clnt_req *cc;
	struct r_rpcb_rmtcallargs a;
	struct r_rpcb_rmtcallres r;
	struct timespec tv;
	rpcvers_t rpcb_vers;
	enum clnt_stat stat;

	client = getclnthandle(host, nconf, NULL);
	if (CLNT_FAILURE(client)) {
		CLNT_DESTROY(client);
		return (RPC_FAILED);
	}

	/*LINTED const castaway */
	a.prog = prog;
	a.vers = vers;
	a.proc = proc;
	a.args.args_val = argsp;
	a.xdr_args = xdrargs;
	r.addr = NULL;
	r.results.results_val = resp;
	r.xdr_res = xdrres;
	tv.tv_sec = tout.tv_sec;
	tv.tv_nsec = tout.tv_usec * 1000;

	cc = mem_alloc(sizeof(*cc));
	clnt_req_fill(cc, client, authnone_ncreate(), RPCBPROC_CALLIT,
		      (xdrproc_t) xdr_rpcb_rmtcallargs, &a,
		      (xdrproc_t) xdr_rpcb_rmtcallres, &r);

	for (rpcb_vers = RPCBVERS4; rpcb_vers >= RPCBVERS; rpcb_vers--) {
		CLNT_CONTROL(client, CLSET_VERS, (char *)(void *)&rpcb_vers);

		stat = clnt_req_setup(cc, tv);
		if (stat == RPC_SUCCESS) {
			stat = CLNT_CALL_WAIT(cc);
		}

		if ((stat == RPC_SUCCESS) && (addr_ptr != NULL)) {
			struct netbuf *na;
			/*LINTED const castaway */
			na = uaddr2taddr((struct netconfig *)nconf, r.addr);
			if (!na) {
				__warnx(TIRPC_DEBUG_FLAG_WARN, "%s: %s",
					__func__,
					clnt_sperrno(RPC_N2AXLATEFAILURE));
				stat = RPC_N2AXLATEFAILURE;
				/*LINTED const castaway */
				((struct netbuf *)addr_ptr)->len = 0;
				goto error;
			}
			if (na->len > addr_ptr->maxlen) {
				/* Too long address */
				__warnx(TIRPC_DEBUG_FLAG_CLNT_RPCB,
					"%s: address too long (%u > %u)",
					__func__, na->len, addr_ptr->maxlen);
				stat = RPC_FAILED; /* XXX A better error no */
				mem_free(na->buf, 0);	/* XXX */
				mem_free(na, 0);
				/*LINTED const castaway */
				((struct netbuf *)addr_ptr)->len = 0;
				goto error;
			}
			memcpy(addr_ptr->buf, na->buf, (size_t) na->len);
			/*LINTED const castaway */
			((struct netbuf *)addr_ptr)->len = na->len;
			mem_free(na->buf, 0);
			mem_free(na, 0);
			break;
		} else if ((stat != RPC_PROGVERSMISMATCH)
			   && (stat != RPC_PROGUNAVAIL)) {
			goto error;
		}
		clnt_req_reset(cc);
	}
 error:
	clnt_req_release(cc);
	CLNT_DESTROY(client);
	if (r.addr)
		xdr_free((xdrproc_t) xdr_wrapstring, (char *)(void *)&r.addr);
	return (stat);
}

/*
 * Gets the time on the remote host.
 * Returns 1 if succeeds else 0.
 */
int
boolrpcb_gettime(const char *host, time_t *timep)
{
	CLIENT *client = NULL;
	struct clnt_req *cc;
	void *handle;
	struct netconfig *nconf;
	rpcvers_t vers;
	int32_t time32 = 0; 	/* old protocol 32-bits not long time_t */
	enum clnt_stat st;

	if ((host == NULL) || (host[0] == 0)) {
		time(timep);
		return (true);
	}

	handle = __rpc_setconf("netpath");
	if (!handle) {
		__warnx(TIRPC_DEBUG_FLAG_CLNT_RPCB, "%s: %s",
			__func__, clnt_sperrno(RPC_UNKNOWNPROTO));
		return (false);
	}

	do {
		if (client)
			CLNT_DESTROY(client);

		nconf = __rpc_getconf(handle);
		if (!nconf) {
			__warnx(TIRPC_DEBUG_FLAG_CLNT_RPCB, "%s: %s",
				__func__, clnt_sperrno(RPC_UNKNOWNPROTO));
			break;
		}
		client = getclnthandle(host, nconf, NULL);
	} while (CLNT_FAILURE(client));

	__rpc_endconf(handle);

	if (!client) {
		return false;
	}

	if (CLNT_FAILURE(client)) {
		CLNT_DESTROY(client);
		return (false);
	}

	cc = mem_alloc(sizeof(*cc));
	clnt_req_fill(cc, client, authnone_ncreate(), RPCBPROC_GETTIME,
		      (xdrproc_t) xdr_void, NULL,
		      (xdrproc_t) xdr_int32_t, &time32);
	st = clnt_req_setup(cc, to);
	if (st == RPC_SUCCESS) {
		st = CLNT_CALL_WAIT(cc);
	}

	if ((st == RPC_PROGVERSMISMATCH) || (st == RPC_PROGUNAVAIL)) {
		CLNT_CONTROL(client, CLGET_VERS, (char *)(void *)&vers);
		if (vers == RPCBVERS4) {
			/* fall back to earlier version */
			vers = RPCBVERS;
			CLNT_CONTROL(client, CLSET_VERS, (char *)(void *)&vers);

			clnt_req_reset(cc);
			st = clnt_req_setup(cc, to);
			if (st == RPC_SUCCESS) {
				st = CLNT_CALL_WAIT(cc);
			}
		}
	}

	if (st != RPC_SUCCESS) {
		char *t = rpc_sperror(&cc->cc_error, __func__);

		__warnx(TIRPC_DEBUG_FLAG_ERROR, "%s", t);
		mem_free(t, RPC_SPERROR_BUFLEN);
	}

	clnt_req_release(cc);
	CLNT_DESTROY(client);
	*timep = time32;
	return (st == RPC_SUCCESS ? true : false);
}

/*
 * Converts taddr to universal address.  This routine should never
 * really be called because local n2a libraries are always provided.
 */
char *rpcb_taddr2uaddr(struct netconfig *nconf, struct netbuf *taddr)
{
	char *uaddr = NULL;
	CLIENT *client;
	struct clnt_req *cc;
	enum clnt_stat st;

	/* parameter checking */
	if (nconf == NULL) {
		__warnx(TIRPC_DEBUG_FLAG_ERROR, "%s: %s",
			__func__, clnt_sperrno(RPC_UNKNOWNPROTO));
		return (NULL);
	}
	if (taddr == NULL) {
		__warnx(TIRPC_DEBUG_FLAG_ERROR, "%s: %s",
			__func__, clnt_sperrno(RPC_UNKNOWNADDR));
		return (NULL);
	}
	client = local_rpcb(__func__);
	if (CLNT_FAILURE(client)) {
		CLNT_DESTROY(client);
		return (false);
	}

	cc = mem_alloc(sizeof(*cc));
	clnt_req_fill(cc, client, authnone_ncreate(), RPCBPROC_TADDR2UADDR,
		      (xdrproc_t) xdr_netbuf, taddr,
		      (xdrproc_t) xdr_wrapstring, &uaddr);
	st = clnt_req_setup(cc, to);
	if (st == RPC_SUCCESS) {
		st = CLNT_CALL_WAIT(cc);
	}

	if (st != RPC_SUCCESS) {
		char *t = rpc_sperror(&cc->cc_error, __func__);

		__warnx(TIRPC_DEBUG_FLAG_ERROR, "%s", t);
		mem_free(t, RPC_SPERROR_BUFLEN);
	}

	clnt_req_release(cc);
	CLNT_DESTROY(client);
	return (uaddr);
}

/*
 * Converts universal address to netbuf.  This routine should never
 * really be called because local n2a libraries are always provided.
 */
struct netbuf *rpcb_uaddr2taddr(struct netconfig *nconf, char *uaddr)
{
	struct netbuf *taddr;
	CLIENT *client;
	struct clnt_req *cc;
	enum clnt_stat st;

	/* parameter checking */
	if (nconf == NULL) {
		__warnx(TIRPC_DEBUG_FLAG_ERROR, "%s: %s",
			__func__, clnt_sperrno(RPC_UNKNOWNPROTO));
		return (NULL);
	}
	if (uaddr == NULL) {
		__warnx(TIRPC_DEBUG_FLAG_ERROR, "%s: %s",
			__func__, clnt_sperrno(RPC_UNKNOWNADDR));
		return (NULL);
	}
	client = local_rpcb(__func__);
	if (CLNT_FAILURE(client)) {
		CLNT_DESTROY(client);
		return (false);
	}

	cc = mem_alloc(sizeof(*cc));
	taddr = (struct netbuf *)mem_zalloc(sizeof(struct netbuf));
	clnt_req_fill(cc, client, authnone_ncreate(), RPCBPROC_UADDR2TADDR,
		      (xdrproc_t) xdr_wrapstring, &uaddr,
		      (xdrproc_t) xdr_netbuf, taddr);
	st = clnt_req_setup(cc, to);
	if (st == RPC_SUCCESS) {
		st = CLNT_CALL_WAIT(cc);
	}

	if (st != RPC_SUCCESS) {
		char *t = rpc_sperror(&cc->cc_error, __func__);

		__warnx(TIRPC_DEBUG_FLAG_ERROR, "%s", t);
		mem_free(t, RPC_SPERROR_BUFLEN);
		mem_free(taddr, sizeof(*taddr));
		taddr = NULL;
	}

	clnt_req_release(cc);
	CLNT_DESTROY(client);
	return (taddr);
}

/* XXX */
#define IN4_LOCALHOST_STRING "127.0.0.1"
#define IN6_LOCALHOST_STRING "::1"

/*
 * This routine will return a client handle that is connected to the local
 * rpcbind.
 * On error, a CLIENT with cl_error.re_status set
 */
static CLIENT *local_rpcb(const char *tag)
{
	CLIENT *client = NULL;
	char *t;
	static struct netconfig *loopnconf = NULL;
	static char *hostname;
	extern mutex_t loopnconf_lock;
	struct netbuf nbuf;
	struct sockaddr_un sun;
	size_t tsize;
	int sock;

	/*
	 * Try connecting to the local rpcbind through a local socket
	 * first. If this doesn't work, try all transports defined in
	 * the netconfig file.
	 */
	memset(&sun, 0, sizeof(sun));
	sock = socket(AF_LOCAL, SOCK_STREAM, 0);
	if (sock < 0) {
		/* For error codes */
		client = clnt_raw_ncreate(RPCBPROG, RPCBVERS);
		goto try_nconf;
	}
	sun.sun_family = AF_LOCAL;
	strcpy(sun.sun_path, _PATH_RPCBINDSOCK);
	nbuf.len = SUN_LEN(&sun);
	nbuf.maxlen = sizeof(struct sockaddr_un);
	nbuf.buf = &sun;

	tsize = __rpc_get_t_size(AF_LOCAL, 0, 0);
	client = clnt_vc_ncreatef(sock, &nbuf, (rpcprog_t) RPCBPROG,
				  (rpcvers_t) RPCBVERS, tsize, tsize,
				  CLNT_CREATE_FLAG_CLOSE |
				  CLNT_CREATE_FLAG_CONNECT);

	if (CLNT_SUCCESS(client)) {
		/* This is a local client (we created the fd above) */
		client->cl_flags |= CLNT_FLAG_LOCAL;
		return client;
	}
	t = rpc_sperror(&client->cl_error, tag);

	__warnx(TIRPC_DEBUG_FLAG_CLNT_RPCB, "%s", t);
	mem_free(t, RPC_SPERROR_BUFLEN);

	/* Save client for error return */

	/* Nobody needs this socket anymore; free the descriptor. */
	close(sock);

 try_nconf:
	/* VARIABLES PROTECTED BY loopnconf_lock: loopnconf */
	mutex_lock(&loopnconf_lock);
	if (loopnconf == NULL) {
		struct netconfig *nconf, *tmpnconf = NULL;
		void *nc_handle;
		int fd;

		nc_handle = setnetconfig();
		if (nc_handle == NULL) {
			/* fails to open netconfig file */
			syslog(LOG_ERR, "rpc: failed to open " NETCONFIG);
			mutex_unlock(&loopnconf_lock);
			__warnx(TIRPC_DEBUG_FLAG_WARN,
				"%s(%s): failed to open " NETCONFIG " %s",
				__func__, tag, clnt_sperrno(RPC_UNKNOWNPROTO));
			client->cl_error.re_status = RPC_UNKNOWNPROTO;
			return (client);
		}
		while ((nconf = getnetconfig(nc_handle)) != NULL) {
#ifdef INET6
			if ((strcmp(nconf->nc_protofmly, NC_INET6) == 0 ||
#else
			if ((
#endif
				    strcmp(nconf->nc_protofmly, NC_INET) == 0)
			    && (nconf->nc_semantics == NC_TPI_COTS
				|| nconf->nc_semantics == NC_TPI_COTS_ORD)) {
				fd = __rpc_nconf2fd(nconf);
				/*
				 * Can't create a socket, assume that
				 * this family isn't configured in the kernel.
				 */
				if (fd < 0)
					continue;
				close(fd);
				tmpnconf = nconf;
				if (!strcmp(nconf->nc_protofmly, NC_INET))
					hostname = IN4_LOCALHOST_STRING;
				else
					hostname = IN6_LOCALHOST_STRING;
			}
		}
		if (tmpnconf == NULL) {
			endnetconfig(nc_handle);
			mutex_unlock(&loopnconf_lock);
			__warnx(TIRPC_DEBUG_FLAG_WARN,
				"%s(%s): failed to find " NETCONFIG " %s",
				__func__, tag, clnt_sperrno(RPC_UNKNOWNPROTO));
			client->cl_error.re_status = RPC_UNKNOWNPROTO;
			return (client);
		}
		loopnconf = getnetconfigent(tmpnconf->nc_netid);
		/* loopnconf is never freed */
		endnetconfig(nc_handle);
	}
	mutex_unlock(&loopnconf_lock);
	/* Free client used for errors before */
	CLNT_DESTROY(client);

	client = getclnthandle(hostname, loopnconf, NULL);
	return (client);
}<|MERGE_RESOLUTION|>--- conflicted
+++ resolved
@@ -58,11 +58,7 @@
 #include <assert.h>
 
 #include "rpc_com.h"
-<<<<<<< HEAD
-#include "rpc_dplx_internal.h"
-=======
 #include "strl.h"
->>>>>>> 50eadf8d
 
 /* retry timeout default to the moon and back */
 static struct timespec to = { 3, 0 };
